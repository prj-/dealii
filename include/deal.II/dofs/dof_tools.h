// ---------------------------------------------------------------------
//
// Copyright (C) 1999 - 2015 by the deal.II authors
//
// This file is part of the deal.II library.
//
// The deal.II library is free software; you can use it, redistribute
// it, and/or modify it under the terms of the GNU Lesser General
// Public License as published by the Free Software Foundation; either
// version 2.1 of the License, or (at your option) any later version.
// The full text of the license can be found in the file LICENSE at
// the top level of the deal.II distribution.
//
// ---------------------------------------------------------------------

#ifndef dealii__dof_tools_h
#define dealii__dof_tools_h


#include <deal.II/base/config.h>
#include <deal.II/base/exceptions.h>
#include <deal.II/base/table.h>
#include <deal.II/base/index_set.h>
#include <deal.II/base/point.h>
#include <deal.II/lac/constraint_matrix.h>
#include <deal.II/lac/sparsity_pattern.h>
#include <deal.II/dofs/function_map.h>
#include <deal.II/dofs/dof_handler.h>
#include <deal.II/fe/fe.h>
#include <deal.II/fe/component_mask.h>
#include <deal.II/hp/mapping_collection.h>

#include <vector>
#include <set>
#include <map>

DEAL_II_NAMESPACE_OPEN

template<int dim, class T> class Table;
class SparsityPattern;
template <typename number> class Vector;
template <int dim, typename Number> class Function;
template <int dim, int spacedim> class FiniteElement;
template <int dim, int spacedim> class DoFHandler;
namespace hp
{
  template <int dim, int spacedim> class DoFHandler;
  template <int dim, int spacedim> class MappingCollection;
}
class ConstraintMatrix;
template <class GridClass> class InterGridMap;
template <int dim, int spacedim> class Mapping;

namespace GridTools
{
  template <typename CellIterator> struct PeriodicFacePair;
}

//TODO: map_support_points_to_dofs should generate a multimap, rather than just a map, since several dofs may be located at the same support point

/**
 * This is a collection of functions operating on, and manipulating the
 * numbers of degrees of freedom. The documentation of the member functions
 * will provide more information, but for functions that exist in multiple
 * versions, there are sections in this global documentation stating some
 * commonalities.
 *
 * <h3>Setting up sparsity patterns</h3>
 *
 * When assembling system matrices, the entries are usually of the form
 * $a_{ij} = a(\phi_i, \phi_j)$, where $a$ is a bilinear functional, often an
 * integral. When using sparse matrices, we therefore only need to reserve
 * space for those $a_{ij}$ only, which are nonzero, which is the same as to
 * say that the basis functions $\phi_i$ and $\phi_j$ have a nonempty
 * intersection of their support. Since the support of basis functions is
 * bound only on cells on which they are located or to which they are
 * adjacent, to determine the sparsity pattern it is sufficient to loop over
 * all cells and connect all basis functions on each cell with all other basis
 * functions on that cell.  There may be finite elements for which not all
 * basis functions on a cell connect with each other, but no use of this case
 * is made since no examples where this occurs are known to the author.
 *
 *
 * <h3>DoF numberings on boundaries</h3>
 *
 * When projecting the traces of functions to the boundary or parts thereof,
 * one needs to build matrices and vectors that act only on those degrees of
 * freedom that are located on the boundary, rather than on all degrees of
 * freedom. One could do that by simply building matrices in which the entries
 * for all interior DoFs are zero, but such matrices are always very rank
 * deficient and not very practical to work with.
 *
 * What is needed instead in this case is a numbering of the boundary degrees
 * of freedom, i.e. we should enumerate all the degrees of freedom that are
 * sitting on the boundary, and exclude all other (interior) degrees of
 * freedom. The map_dof_to_boundary_indices() function does exactly this: it
 * provides a vector with as many entries as there are degrees of freedom on
 * the whole domain, with each entry being the number in the numbering of the
 * boundary or DoFHandler::invalid_dof_index if the dof is not on the
 * boundary.
 *
 * With this vector, one can get, for any given degree of freedom, a unique
 * number among those DoFs that sit on the boundary; or, if your DoF was
 * interior to the domain, the result would be DoFHandler::invalid_dof_index.
 * We need this mapping, for example, to build the mass matrix on the boundary
 * (for this, see make_boundary_sparsity_pattern() function, the corresponding
 * section below, as well as the MatrixCreator namespace documentation).
 *
 * Actually, there are two map_dof_to_boundary_indices() functions, one
 * producing a numbering for all boundary degrees of freedom and one producing
 * a numbering for only parts of the boundary, namely those parts for which
 * the boundary indicator is listed in a set of indicators given to the
 * function. The latter case is needed if, for example, we would only want to
 * project the boundary values for the Dirichlet part of the boundary. You
 * then give the function a list of boundary indicators referring to Dirichlet
 * parts on which the projection is to be performed. The parts of the boundary
 * on which you want to project need not be contiguous; however, it is not
 * guaranteed that the indices of each of the boundary parts are continuous,
 * i.e. the indices of degrees of freedom on different parts may be
 * intermixed.
 *
 * Degrees of freedom on the boundary but not on one of the specified boundary
 * parts are given the index DoFHandler::invalid_dof_index, as if they were in
 * the interior. If no boundary indicator was given or if no face of a cell
 * has a boundary indicator contained in the given list, the vector of new
 * indices consists solely of DoFHandler::invalid_dof_index.
 *
 * (As a side note, for corner cases: The question what a degree of freedom on
 * the boundary is, is not so easy.  It should really be a degree of freedom
 * of which the respective basis function has nonzero values on the boundary.
 * At least for Lagrange elements this definition is equal to the statement
 * that the off-point, or what deal.II calls support_point, of the shape
 * function, i.e. the point where the function assumes its nominal value (for
 * Lagrange elements this is the point where it has the function value 1), is
 * located on the boundary. We do not check this directly, the criterion is
 * rather defined through the information the finite element class gives: the
 * FiniteElement class defines the numbers of basis functions per vertex, per
 * line, and so on and the basis functions are numbered after this
 * information; a basis function is to be considered to be on the face of a
 * cell (and thus on the boundary if the cell is at the boundary) according to
 * it belonging to a vertex, line, etc but not to the interior of the cell.
 * The finite element uses the same cell-wise numbering so that we can say
 * that if a degree of freedom was numbered as one of the dofs on lines, we
 * assume that it is located on the line. Where the off-point actually is, is
 * a secret of the finite element (well, you can ask it, but we don't do it
 * here) and not relevant in this context.)
 *
 *
 * <h3>Setting up sparsity patterns for boundary matrices</h3>
 *
 * In some cases, one wants to only work with DoFs that sit on the boundary.
 * One application is, for example, if rather than interpolating non-
 * homogenous boundary values, one would like to project them. For this, we
 * need two things: a way to identify nodes that are located on (parts of) the
 * boundary, and a way to build matrices out of only degrees of freedom that
 * are on the boundary (i.e. much smaller matrices, in which we do not even
 * build the large zero block that stems from the fact that most degrees of
 * freedom have no support on the boundary of the domain). The first of these
 * tasks is done by the map_dof_to_boundary_indices() function (described
 * above).
 *
 * The second part requires us first to build a sparsity pattern for the
 * couplings between boundary nodes, and then to actually build the components
 * of this matrix. While actually computing the entries of these small
 * boundary matrices is discussed in the MatrixCreator namespace, the creation
 * of the sparsity pattern is done by the create_boundary_sparsity_pattern()
 * function. For its work, it needs to have a numbering of all those degrees
 * of freedom that are on those parts of the boundary that we are interested
 * in. You can get this from the map_dof_to_boundary_indices() function. It
 * then builds the sparsity pattern corresponding to integrals like
 * $\int_\Gamma \varphi_{b2d(i)} \varphi_{b2d(j)} dx$, where $i$ and $j$ are
 * indices into the matrix, and $b2d(i)$ is the global DoF number of a degree
 * of freedom sitting on a boundary (i.e., $b2d$ is the inverse of the mapping
 * returned by map_dof_to_boundary_indices() function).
 *
 *
 * @ingroup dofs
 * @author Wolfgang Bangerth, Guido Kanschat and others
 */
namespace DoFTools
{
  /**
   * The flags used in tables by certain <tt>make_*_pattern</tt> functions to
   * describe whether two components of the solution couple in the bilinear
   * forms corresponding to cell or face terms. An example of using these
   * flags is shown in the introduction of step-46.
   *
   * In the descriptions of the individual elements below, remember that these
   * flags are used as elements of tables of size FiniteElement::n_components
   * times FiniteElement::n_components where each element indicates whether
   * two components do or do not couple.
   */
  enum Coupling
  {
    /**
     * Two components do not couple.
     */
    none,
    /**
     * Two components do couple.
     */
    always,
    /**
     * Two components couple only if their shape functions are both nonzero on
     * a given face. This flag is only used when computing integrals over
     * faces of cells.
     */
    nonzero
  };

  /**
   * @name Functions to support code that generically uses both DoFHandler and
   * hp::DoFHandler
   * @{
   */
  /**
   * Maximal number of degrees of freedom on a cell.
   *
   * @relates DoFHandler
   */
  template <int dim, int spacedim>
  unsigned int
  max_dofs_per_cell (const DoFHandler<dim,spacedim> &dh);

  /**
   * Maximal number of degrees of freedom on a cell.
   *
   * @relates hp::DoFHandler
   */
  template <int dim, int spacedim>
  unsigned int
  max_dofs_per_cell (const hp::DoFHandler<dim,spacedim> &dh);


  /**
   * Maximal number of degrees of freedom on a face.
   *
   * This function exists for both non-hp and hp DoFHandlers, to allow for a
   * uniform interface to query this property.
   *
   * @relates DoFHandler
   */
  template <int dim, int spacedim>
  unsigned int
  max_dofs_per_face (const DoFHandler<dim,spacedim> &dh);

  /**
   * Maximal number of degrees of freedom on a face.
   *
   * This function exists for both non-hp and hp DoFHandlers, to allow for a
   * uniform interface to query this property.
   *
   * @relates hp::DoFHandler
   */
  template <int dim, int spacedim>
  unsigned int
  max_dofs_per_face (const hp::DoFHandler<dim,spacedim> &dh);

  /**
   * Maximal number of degrees of freedom on a vertex.
   *
   * This function exists for both non-hp and hp DoFHandlers, to allow for a
   * uniform interface to query this property.
   *
   * @relates DoFHandler
   */
  template <int dim, int spacedim>
  unsigned int
  max_dofs_per_vertex (const DoFHandler<dim,spacedim> &dh);

  /**
   * Maximal number of degrees of freedom on a vertex.
   *
   * This function exists for both non-hp and hp DoFHandlers, to allow for a
   * uniform interface to query this property.
   *
   * @relates hp::DoFHandler
   */
  template <int dim, int spacedim>
  unsigned int
  max_dofs_per_vertex (const hp::DoFHandler<dim,spacedim> &dh);

  /**
   * Number of vector components in the finite element object used by this
   * DoFHandler.
   *
   * This function exists for both non-hp and hp DoFHandlers, to allow for a
   * uniform interface to query this property.
   *
   * @relates DoFHandler
   */
  template <int dim, int spacedim>
  unsigned int
  n_components (const DoFHandler<dim,spacedim> &dh);

  /**
   * Number of vector components in the finite element object used by this
   * DoFHandler.
   *
   * This function exists for both non-hp and hp DoFHandlers, to allow for a
   * uniform interface to query this property.
   *
   * @relates hp::DoFHandler
   */
  template <int dim, int spacedim>
  unsigned int
  n_components (const hp::DoFHandler<dim,spacedim> &dh);

  /**
   * Find out whether the FiniteElement used by this DoFHandler is primitive
   * or not.
   *
   * This function exists for both non-hp and hp DoFHandlers, to allow for a
   * uniform interface to query this property.
   *
   * @relates DoFHandler
   */
  template <int dim, int spacedim>
  bool
  fe_is_primitive (const DoFHandler<dim,spacedim> &dh);

  /**
   * Find out whether the FiniteElement used by this DoFHandler is primitive
   * or not.
   *
   * This function exists for both non-hp and hp DoFHandlers, to allow for a
   * uniform interface to query this property.
   *
   * @relates hp::DoFHandler
   */
  template <int dim, int spacedim>
  bool
  fe_is_primitive (const hp::DoFHandler<dim,spacedim> &dh);

  /**
   * @}
   */

  /**
   * @name Sparsity pattern generation
   * @{
   */

  /**
   * Locate non-zero entries of the system matrix.
   *
   * This function computes the possible positions of non-zero entries in the
   * global system matrix. We assume that a certain finite element basis
   * function is non-zero on a cell only if its degree of freedom is
   * associated with the interior, a face, an edge or a vertex of this cell.
   * As a result, the matrix entry between two basis functions can be non-zero
   * only if they correspond to degrees of freedom of at least one common
   * cell. Therefore, @p make_sparsity_pattern just loops over all cells and
   * enters all couplings local to that cell. As the generation of the
   * sparsity pattern is irrespective of the equation which is solved later
   * on, the resulting sparsity pattern is symmetric.
   *
   * Remember using SparsityPattern::compress() after generating the pattern.
   *
   * The actual type of the sparsity pattern may be SparsityPattern,
   * DynamicSparsityPattern, BlockSparsityPattern,
   * BlockDynamicSparsityPattern, or any other class that satisfies similar
   * requirements. It is assumed that the size of the sparsity pattern matches
   * the number of degrees of freedom and that enough unused nonzero entries
   * are left to fill the sparsity pattern. The nonzero entries generated by
   * this function are overlaid to possible previous content of the object,
   * that is previously added entries are not deleted.
   *
   * Since this process is purely local, the sparsity pattern does not provide
   * for entries introduced by the elimination of hanging nodes. They have to
   * be taken care of by a call to ConstraintMatrix::condense() afterwards.
   *
   * Alternatively, the constraints on degrees of freedom can already be taken
   * into account at the time of creating the sparsity pattern. For this, pass
   * the ConstraintMatrix object as the third argument to the current
   * function. No call to ConstraintMatrix::condense() is then necessary. This
   * process is explained in step-27.
   *
   * In case the constraints are already taken care of in this function, it is
   * possible to neglect off-diagonal entries in the sparsity pattern. When
   * using ConstraintMatrix::distribute_local_to_global during assembling, no
   * entries will ever be written into these matrix position, so that one can
   * save some computing time in matrix-vector products by not even creating
   * these elements. In that case, the variable <tt>keep_constrained_dofs</tt>
   * needs to be set to <tt>false</tt>.
   *
   * If the @p subdomain_id parameter is given, the sparsity pattern is built
   * only on cells that have a subdomain_id equal to the given argument. This
   * is useful in parallel contexts where the matrix and sparsity pattern (for
   * example a TrilinosWrappers::SparsityPattern) may be distributed and not
   * every MPI process needs to build the entire sparsity pattern; in that
   * case, it is sufficient if every process only builds that part of the
   * sparsity pattern that corresponds to the subdomain_id for which it is
   * responsible. This feature is used in step-32.
   *
   * @ingroup constraints
   */
  template <class DH, class SparsityPattern>
  void
  make_sparsity_pattern (const DH               &dof,
                         SparsityPattern        &sparsity_pattern,
                         const ConstraintMatrix &constraints = ConstraintMatrix(),
                         const bool              keep_constrained_dofs = true,
                         const types::subdomain_id subdomain_id = numbers::invalid_subdomain_id);

  /**
   * Locate non-zero entries for vector valued finite elements.  This function
   * does mostly the same as the previous make_sparsity_pattern(), but it is
   * specialized for vector finite elements and allows to specify which
   * variables couple in which equation. For example, if wanted to solve the
   * Stokes equations,
   *
   * @f{align*} -\Delta \mathbf u + \nabla p &= 0,\\ \text{div}\ u &= 0 @f}
   *
   * in two space dimensions, using stable Q2/Q1 mixed elements (using the
   * FESystem class), then you don't want all degrees of freedom to couple in
   * each equation. You rather may want to give the following pattern of
   * couplings:
   *
   * @f[
   * \left[
   * \begin{array}{ccc}
   *   1 & 0 & 1 \\
   *   0 & 1 & 1 \\
   *   1 & 1 & 0
   * \end{array}
   * \right]
   * @f]
   *
   * where "1" indicates that two variables (i.e. components of the FESystem)
   * couple in the respective equation, and a "0" means no coupling, in which
   * case it is not necessary to allocate space in the matrix structure.
   * Obviously, the mask refers to components of the composed FESystem, rather
   * than to the degrees of freedom contained in there.
   *
   * This function is designed to accept a coupling pattern, like the one
   * shown above, through the @p couplings parameter, which contains values of
   * type #Coupling. It builds the matrix structure just like the previous
   * function, but does not create matrix elements if not specified by the
   * coupling pattern. If the couplings are symmetric, then so will be the
   * resulting sparsity pattern.
   *
   * The actual type of the sparsity pattern may be SparsityPattern,
   * DynamicSparsityPattern, BlockSparsityPattern,
   * BlockDynamicSparsityPattern, BlockDynamicSetSparsityPattern, or any other
   * class that satisfies similar requirements.
   *
   * There is a complication if some or all of the shape functions of the
   * finite element in use are non-zero in more than one component (in deal.II
   * speak: they are non-primitive). In this case, the coupling element
   * corresponding to the first non-zero component is taken and additional
   * ones for this component are ignored.
   *
   * @todo Not implemented for hp::DoFHandler.
   *
   * As mentioned before, the creation of the sparsity pattern is a purely
   * local process and the sparsity pattern does not provide for entries
   * introduced by the elimination of hanging nodes. They have to be taken
   * care of by a call to ConstraintMatrix::condense() afterwards.
   *
   * Alternatively, the constraints on degrees of freedom can already be taken
   * into account at the time of creating the sparsity pattern. For this, pass
   * the ConstraintMatrix object as the third argument to the current
   * function. No call to ConstraintMatrix::condense() is then necessary. This
   * process is explained in
   * @ref step_27 "step-27".
   *
   * In case the constraints are already taken care of in this function, it is
   * possible to neglect off-diagonal entries in the sparsity pattern. When
   * using ConstraintMatrix::distribute_local_to_global during assembling, no
   * entries will ever be written into these matrix position, so that one can
   * save some computing time in matrix-vector products by not even creating
   * these elements. In that case, the variable <tt>keep_constrained_dofs</tt>
   * needs to be set to <tt>false</tt>.
   *
   * If the @p subdomain_id parameter is given, the sparsity pattern is built
   * only on cells that have a subdomain_id equal to the given argument. This
   * is useful in parallel contexts where the matrix and sparsity pattern (for
   * example a TrilinosWrappers::SparsityPattern) may be distributed and not
   * every MPI process needs to build the entire sparsity pattern; in that
   * case, it is sufficient if every process only builds that part of the
   * sparsity pattern that corresponds to the subdomain_id for which it is
   * responsible. This feature is used in step-32.
   *
   * @ingroup constraints
   */
  template <class DH, class SparsityPattern>
  void
  make_sparsity_pattern (const DH                 &dof,
                         const Table<2, Coupling> &coupling,
                         SparsityPattern          &sparsity_pattern,
                         const ConstraintMatrix   &constraints = ConstraintMatrix(),
                         const bool                keep_constrained_dofs = true,
                         const types::subdomain_id subdomain_id = numbers::invalid_subdomain_id);

  /**
   * Construct a sparsity pattern that allows coupling degrees of freedom on
   * two different but related meshes.
   *
   * The idea is that if the two given DoFHandler objects correspond to two
   * different meshes (and potentially to different finite elements used on
   * these cells), but that if the two triangulations they are based on are
   * derived from the same coarse mesh through hierarchical refinement, then
   * one may set up a problem where one would like to test shape functions
   * from one mesh against the shape functions from another mesh. In
   * particular, this means that shape functions from a cell on the first mesh
   * are tested against those on the second cell that are located on the
   * corresponding cell; this correspondence is something that the
   * IntergridMap class can determine.
   *
   * This function then constructs a sparsity pattern for which the degrees of
   * freedom that represent the rows come from the first given DoFHandler,
   * whereas the ones that correspond to columns come from the second
   * DoFHandler.
   */
  template <class DH, class SparsityPattern>
  void
  make_sparsity_pattern (const DH        &dof_row,
                         const DH        &dof_col,
                         SparsityPattern &sparsity);

  /**
   * Create the sparsity pattern for boundary matrices. See the general
   * documentation of this class for more information.
   *
   * The actual type of the sparsity pattern may be SparsityPattern,
   * DynamicSparsityPattern, BlockSparsityPattern,
   * BlockDynamicSparsityPattern, BlockDynamicSetSparsityPattern, or any other
   * class that satisfies similar requirements. It is assumed that the size of
   * the sparsity pattern is already correct.
   */
  template <class DH, class SparsityPattern>
  void
  make_boundary_sparsity_pattern (const DH                        &dof,
                                  const std::vector<types::global_dof_index> &dof_to_boundary_mapping,
                                  SparsityPattern                 &sparsity_pattern);

  /**
   * Write the sparsity structure of the matrix composed of the basis
   * functions on the boundary into the matrix structure. In contrast to the
   * previous function, only those parts of the boundary are considered of
   * which the boundary indicator is listed in the set of numbers passed to
   * this function.
   *
   * In fact, rather than a @p set of boundary indicators, a @p map needs to
   * be passed, since most of the functions handling with boundary indicators
   * take a mapping of boundary indicators and the respective boundary
   * functions. The boundary function, however, is ignored in this function.
   * If you have no functions at hand, but only the boundary indicators, set
   * the function pointers to null pointers.
   *
   * For the type of the sparsity pattern, the same holds as said above.
   */
  template <class DH, class SparsityPattern>
  void
  make_boundary_sparsity_pattern (const DH &dof,
                                  const typename FunctionMap<DH::space_dimension>::type &boundary_ids,
                                  const std::vector<types::global_dof_index> &dof_to_boundary_mapping,
                                  SparsityPattern    &sparsity);

  /**
   * Generate sparsity pattern for fluxes, i.e. formulations of the discrete
   * problem with discontinuous elements which couple across faces of cells.
   * This is a replacement of the function @p make_sparsity_pattern for
   * discontinuous methods. Since the fluxes include couplings between
   * neighboring elements, the normal couplings and these extra matrix entries
   * are considered.
   */
  template<class DH, class SparsityPattern>
  void
  make_flux_sparsity_pattern (const DH        &dof_handler,
                              SparsityPattern &sparsity_pattern);

  /**
   * This function does the same as the other with the same name, but it gets
   * a ConstraintMatrix additionally.  This is for the case where you have
   * fluxes but constraints as well.
   *
   * @ingroup constraints
   */
  template<class DH, class SparsityPattern>
  void
  make_flux_sparsity_pattern (const DH        &dof_handler,
                              SparsityPattern &sparsity_pattern,
                              const ConstraintMatrix   &constraints,
                              const bool                keep_constrained_dofs = true,
                              const types::subdomain_id  subdomain_id = numbers::invalid_unsigned_int);

  /**
   * This function does the same as the other with the same name, but it gets
   * two additional coefficient matrices. A matrix entry will only be
   * generated for two basis functions, if there is a non-zero entry linking
   * their associated components in the coefficient matrix.
   *
   * There is one matrix for couplings in a cell and one for the couplings
   * occurring in fluxes.
   *
   * @todo Not implemented for hp::DoFHandler.
   */
  template <class DH, class SparsityPattern>
  void
  make_flux_sparsity_pattern (const DH                &dof,
                              SparsityPattern         &sparsity,
                              const Table<2,Coupling> &int_mask,
                              const Table<2,Coupling> &flux_mask);

  /**
   * @}
   */

  /**
   * @name Hanging nodes and other constraints
   * @{
   */

  /**
   * Compute the constraints resulting from the presence of hanging nodes.
   * Hanging nodes are best explained using a small picture:
   *
   * @image html hanging_nodes.png
   *
   * In order to make a finite element function globally continuous, we have
   * to make sure that the dark red nodes have values that are compatible with
   * the adjacent yellow nodes, so that the function has no jump when coming
   * from the small cells to the large one at the top right. We therefore have
   * to add conditions that constrain those "hanging nodes".
   *
   * The object into which these are inserted is later used to condense the
   * global system matrix and right hand side, and to extend the solution
   * vectors from the true degrees of freedom also to the constraint nodes.
   * This function is explained in detail in the
   * @ref step_6 "step-6"
   * tutorial program and is used in almost all following programs as well.
   *
   * This function does not clear the constraint matrix object before use, in
   * order to allow adding constraints from different sources to the same
   * object. You therefore need to make sure it contains only constraints you
   * still want; otherwise call the ConstraintMatrix::clear() function.
   * Likewise, this function does not close the object since you may want to
   * enter other constraints later on yourself.
   *
   * In the hp-case, i.e. when the argument is of type hp::DoFHandler, we
   * consider constraints due to different finite elements used on two sides
   * of a face between cells as hanging nodes as well. In other words, for hp
   * finite elements, this function computes all constraints due to differing
   * mesh sizes (h) or polynomial degrees (p) between adjacent cells.
   *
   * The template argument (and by consequence the type of the first argument
   * to this function) can be either ::DoFHandler or hp::DoFHandler.
   *
   * @ingroup constraints
   */
  template <class DH>
  void
  make_hanging_node_constraints (const DH         &dof_handler,
                                 ConstraintMatrix &constraints);

  /**
   * This function is used when different variables in a problem are
   * discretized on different grids, where one grid is strictly coarser than
   * the other. An example are optimization problems where the control
   * variable is often discretized on a coarser mesh than the state variable.
   *
   * The function's result can be stated as follows mathematically: Let ${\cal
   * T}_0$ and ${\cal T}_1$ be two meshes where ${\cal T}_1$ results from
   * ${\cal T}_0$ strictly by refining or leaving alone the cells of ${\cal
   * T}_0$. Using the same finite element on both, there are function spaces
   * ${\cal V}_0$ and ${\cal V}_1$ associated with these meshes. Then every
   * function $v_0 \in {\cal V}_0$ can of course also be represented exactly
   * in ${\cal V}_1$ since by construction ${\cal V}_0 \subset {\cal V}_1$.
   * However, not every function in ${\cal V}_1$ can be expressed as a linear
   * combination of the shape functions of ${\cal V}_0$. The functions that
   * can be represented lie in a homogenous subspace of ${\cal V}_1$ (namely,
   * ${\cal V}_0$, of course) and this subspace can be represented by a linear
   * constraint of the form $CV=0$ where $V$ is the vector of nodal values of
   * functions $v\in {\cal V}_1$. In other words, every function $v_h=\sum_j
   * V_j \varphi_j^{(1)} \in {\cal V}_1$ that also satisfies $v_h\in {\cal
   * V}_0$ automatically satisfies $CV=0$. This function computes the matrix
   * $C$ in the form of a ConstraintMatrix object.
   *
   * The construction of these constraints is done as follows: for each of the
   * degrees of freedom (i.e. shape functions) on the coarse grid, we compute
   * its representation on the fine grid, i.e. how the linear combination of
   * shape functions on the fine grid looks like that resembles the shape
   * function on the coarse grid. From this information, we can then compute
   * the constraints which have to hold if a solution of a linear equation on
   * the fine grid shall be representable on the coarse grid. The exact
   * algorithm how these constraints can be computed is rather complicated and
   * is best understood by reading the source code, which contains many
   * comments.
   *
   * The use of this function is as follows: it accepts as parameters two DoF
   * Handlers, the first of which refers to the coarse grid and the second of
   * which is the fine grid. On both, a finite element is represented by the
   * DoF handler objects, which will usually have several vector components,
   * which may belong to different base elements. The second and fourth
   * parameter of this function therefore state which vector component on the
   * coarse grid shall be used to restrict the stated component on the fine
   * grid. The finite element used for the respective components on the two
   * grids needs to be the same. An example may clarify this: consider an
   * optimization problem with controls $q$ discretized on a coarse mesh and a
   * state variable $u$ (and corresponding Lagrange multiplier $\lambda$)
   * discretized on the fine mesh. These are discretized using piecewise
   * constant discontinuous, continuous linear, and continuous linear
   * elements, respectively. Only the parameter $q$ is represented on the
   * coarse grid, thus the DoFHandler object on the coarse grid represents
   * only one variable, discretized using piecewise constant discontinuous
   * elements. Then, the parameter denoting the vector component on the coarse
   * grid would be zero (the only possible choice, since the variable on the
   * coarse grid is scalar). If the ordering of variables in the fine mesh
   * FESystem is $u, q, \lambda$, then the fourth argument of the function
   * corresponding to the vector component would be one (corresponding to the
   * variable $q$; zero would be $u$, two would be $\lambda$).
   *
   * The function also requires an object of type IntergridMap representing
   * how to get from the coarse mesh cells to the corresponding cells on the
   * fine mesh. This could in principle be generated by the function itself
   * from the two DoFHandler objects, but since it is probably available
   * anyway in programs that use different meshes, the function simply takes
   * it as an argument.
   *
   * The computed constraints are entered into a variable of type
   * ConstraintMatrix; previous contents are not deleted.
   */
  template <int dim, int spacedim>
  void
  compute_intergrid_constraints (const DoFHandler<dim,spacedim>                &coarse_grid,
                                 const unsigned int                             coarse_component,
                                 const DoFHandler<dim,spacedim>                &fine_grid,
                                 const unsigned int                             fine_component,
                                 const InterGridMap<DoFHandler<dim,spacedim> > &coarse_to_fine_grid_map,
                                 ConstraintMatrix                              &constraints);


  /**
   * This function generates a matrix such that when a vector of data with as
   * many elements as there are degrees of freedom of this component on the
   * coarse grid is multiplied to this matrix, we obtain a vector with as many
   * elements as there are global degrees of freedom on the fine grid. All the
   * elements of the other vector components of the finite element fields on
   * the fine grid are not touched.
   *
   * The output of this function is a compressed format that can be given to
   * the @p reinit functions of the SparsityPattern and SparseMatrix classes.
   */
  template <int dim, int spacedim>
  void
  compute_intergrid_transfer_representation (const DoFHandler<dim,spacedim>                         &coarse_grid,
                                             const unsigned int                                      coarse_component,
                                             const DoFHandler<dim,spacedim>                         &fine_grid,
                                             const unsigned int                                      fine_component,
                                             const InterGridMap<DoFHandler<dim,spacedim> >          &coarse_to_fine_grid_map,
                                             std::vector<std::map<types::global_dof_index, float> > &transfer_representation);

  /**
   * @}
   */


  /**
   * @name Periodic boundary conditions
   * @{
   */

  /**
   * Insert the (algebraic) constraints due to periodic boundary conditions
   * into a ConstraintMatrix @p constraint_matrix.
   *
   * Given a pair of not necessarily active boundary faces @p face_1 and @p
   * face_2, this functions constrains all DoFs associated with the boundary
   * described by @p face_1 to the respective DoFs of the boundary described
   * by @p face_2. More precisely:
   *
   * If @p face_1 and @p face_2 are both active faces it adds the DoFs of @p
   * face_1 to the list of constrained DoFs in @p constraint_matrix and adds
   * entries to constrain them to the corresponding values of the DoFs on @p
   * face_2. This happens on a purely algebraic level, meaning, the global DoF
   * with (local face) index <tt>i</tt> on @p face_1 gets constraint to the
   * DoF with (local face) index <tt>i</tt> on @p face_2 (possibly corrected
   * for orientation, see below).
   *
   * Otherwise, if @p face_1 and @p face_2 are not active faces, this function
   * loops recursively over the children of @p face_1 and @p face_2. If only
   * one of the two faces is active, then we recursively iterate over the
   * children of the non-active ones and make sure that the solution function
   * on the refined side equals that on the non-refined face in much the same
   * way as we enforce hanging node constraints at places where differently
   * refined cells come together. (However, unlike hanging nodes, we do not
   * enforce the requirement that there be only a difference of one refinement
   * level between the two sides of the domain you would like to be periodic).
   *
   * This routine only constrains DoFs that are not already constrained. If
   * this routine encounters a DoF that already is constrained (for instance
   * by Dirichlet boundary conditions), the old setting of the constraint
   * (dofs the entry is constrained to, inhomogeneities) is kept and nothing
   * happens.
   *
   * The flags in the @p component_mask (see
   * @ref GlossComponentMask)
   * denote which components of the finite element space shall be constrained
   * with periodic boundary conditions. If it is left as specified by the
   * default value all components are constrained. If it is different from the
   * default value, it is assumed that the number of entries equals the number
   * of components of the finite element. This can be used to enforce
   * periodicity in only one variable in a system of equations.
   *
   * @p face_orientation, @p face_flip and @p face_rotation describe an
   * orientation that should be applied to @p face_1 prior to matching and
   * constraining DoFs. This has nothing to do with the actual orientation of
   * the given faces in their respective cells (which for boundary faces is
   * always the default) but instead how you want to see periodicity to be
   * enforced. For example, by using these flags, you can enforce a condition
   * of the kind $u(0,y)=u(1,1-y)$ (i.e., a Moebius band) or in 3d a twisted
   * torus. More precisely, these flags match local face DoF indices in the
   * following manner:
   *
   * In 2d: <tt>face_orientation</tt> must always be <tt>true</tt>,
   * <tt>face_rotation</tt> is always <tt>false</tt>, and face_flip has the
   * meaning of <tt>line_flip</tt>; this implies e.g. for <tt>Q1</tt>:
   *
   * @code
   *
   * face_orientation = true, face_flip = false, face_rotation = false:
   *
   *     face1:           face2:
   *
   *     1                1
   *     |        <-->    |
   *     0                0
   *
   *     Resulting constraints: 0 <-> 0, 1 <-> 1
   *
   *     (Numbers denote local face DoF indices.)
   *
   *
   * face_orientation = true, face_flip = true, face_rotation = false:
   *
   *     face1:           face2:
   *
   *     0                1
   *     |        <-->    |
   *     1                0
   *
   *     Resulting constraints: 1 <-> 0, 0 <-> 1
   * @endcode
   *
   * And similarly for the case of Q1 in 3d:
   *
   * @code
   *
   * face_orientation = true, face_flip = false, face_rotation = false:
   *
   *     face1:           face2:
   *
   *     2 - 3            2 - 3
   *     |   |    <-->    |   |
   *     0 - 1            0 - 1
   *
   *     Resulting constraints: 0 <-> 0, 1 <-> 1, 2 <-> 2, 3 <-> 3
   *
   *     (Numbers denote local face DoF indices.)
   *
   *
   * face_orientation = false, face_flip = false, face_rotation = false:
   *
   *     face1:           face2:
   *
   *     1 - 3            2 - 3
   *     |   |    <-->    |   |
   *     0 - 2            0 - 1
   *
   *     Resulting constraints: 0 <-> 0, 2 <-> 1, 1 <-> 2, 3 <-> 3
   *
   *
   * face_orientation = true, face_flip = true, face_rotation = false:
   *
   *     face1:           face2:
   *
   *     1 - 0            2 - 3
   *     |   |    <-->    |   |
   *     3 - 2            0 - 1
   *
   *     Resulting constraints: 3 <-> 0, 2 <-> 1, 1 <-> 2, 0 <-> 3
   *
   *
   * face_orientation = true, face_flip = false, face_rotation = true
   *
   *     face1:           face2:
   *
   *     0 - 2            2 - 3
   *     |   |    <-->    |   |
   *     1 - 3            0 - 1
   *
   *     Resulting constraints: 1 <-> 0, 3 <-> 1, 0 <-> 2, 2 <-> 3
   *
   * and any combination of that...
   * @endcode
   *
   * Optionally a matrix @p matrix along with an std::vector
   * @p first_vector_components can be specified that describes how DoFs on
   * @p face_1 should be modified prior to constraining to the DoFs of
   * @p face_2. Here, two declarations are possible: If the std::vector
   * @p first_vector_components is non empty the matrix is interpreted as a
   * @p dim $\times$ @p dim rotation matrix that is applied to all vector
   * valued blocks listed in @p first_vector_components of the FESystem. If
   * @p first_vector_components is empty the matrix is interpreted as an
   * interpolation matrix with size no_face_dofs $\times$ no_face_dofs.
   *
   * Detailed information can be found in the see
   * @ref GlossPeriodicConstraints "Glossary entry on periodic boundary conditions".
   *
   * @author Matthias Maier, 2012 - 2015
   */
  template<typename FaceIterator>
  void
  make_periodicity_constraints
  (const FaceIterator                          &face_1,
   const typename identity<FaceIterator>::type &face_2,
   dealii::ConstraintMatrix                    &constraint_matrix,
   const ComponentMask                         &component_mask = ComponentMask(),
   const bool                                  face_orientation = true,
   const bool                                  face_flip = false,
   const bool                                  face_rotation = false,
   const FullMatrix<double>                    &matrix = FullMatrix<double>(),
   const std::vector<unsigned int>             &first_vector_components = std::vector<unsigned int>());



  /**
   * Insert the (algebraic) constraints due to periodic boundary conditions
   * into a ConstraintMatrix @p constraint_matrix.
   *
   * This is the main high level interface for above low level variant of
   * make_periodicity_constraints(). It takes a std::vector @p periodic_faces
   * as argument and applies above make_periodicity_constraints() on each
   * entry. @p periodic_faces can be created by
   * GridTools::collect_periodic_faces.
   *
   * @note For DoFHandler objects that are built on a
   * parallel::distributed::Triangulation object
   * parallel::distributed::Triangulation::add_periodicity has to be called
   * before calling this function..
   *
   * @see
   * @ref GlossPeriodicConstraints "Glossary entry on periodic boundary conditions"
   * for further information.
   *
   * @author Daniel Arndt, Matthias Maier, 2013 - 2015
   */
  template<typename DH>
  void
  make_periodicity_constraints
  (const std::vector<GridTools::PeriodicFacePair<typename DH::cell_iterator> >
   &periodic_faces,
   dealii::ConstraintMatrix        &constraint_matrix,
   const ComponentMask             &component_mask = ComponentMask(),
   const std::vector<unsigned int> &first_vector_components = std::vector<unsigned int>());



  /**
   * Insert the (algebraic) constraints due to periodic boundary conditions
   * into a ConstraintMatrix @p constraint_matrix.
   *
   * This function serves as a high level interface for the
   * make_periodicity_constraints() function.
   *
   * Define a 'first' boundary as all boundary faces having boundary_id @p
   * b_id1 and a 'second' boundary consisting of all faces belonging to @p
   * b_id2.
   *
   * This function tries to match all faces belonging to the first boundary
   * with faces belonging to the second boundary with the help of
   * orthogonal_equality().
   *
   * If this matching is successful it constrains all DoFs associated with the
   * 'first' boundary to the respective DoFs of the 'second' boundary
   * respecting the relative orientation of the two faces.
   *
   * @note: This function is a convenience wrapper. It internally calls
   * GridTools::collect_periodic_faces() with the supplied paramaters and
   * feeds the output to above make_periodicity_constraints() variant. If you
   * need more functionality use GridTools::collect_periodic_faces() directly.
   *
   * @see
   * @ref GlossPeriodicConstraints "Glossary entry on periodic boundary conditions"
   * for further information.
   *
   * @author Matthias Maier, 2012
   */
  template<typename DH>
  void
  make_periodicity_constraints
  (const DH                 &dof_handler,
   const types::boundary_id b_id1,
   const types::boundary_id b_id2,
   const int                direction,
   dealii::ConstraintMatrix &constraint_matrix,
   const ComponentMask      &component_mask = ComponentMask());



  /**
   * This compatibility version of make_periodicity_constraints only works on
   * grids with cells in
   * @ref GlossFaceOrientation "standard orientation".
   *
   * Instead of defining a 'first' and 'second' boundary with the help of two
   * boundary_ids this function defines a 'left' boundary as all faces with
   * local face index <code>2*dimension</code> and boundary indicator @p b_id
   * and, similarly, a 'right' boundary consisting of all face with local face
   * index <code>2*dimension+1</code> and boundary indicator @p b_id.
   *
   * @note This version of make_periodicity_constraints  will not work on
   * meshes with cells not in
   * @ref GlossFaceOrientation "standard orientation".
   *
   * @note: This function is a convenience wrapper. It internally calls
   * GridTools::collect_periodic_faces() with the supplied paramaters and
   * feeds the output to above make_periodicity_constraints() variant. If you
   * need more functionality use GridTools::collect_periodic_faces() directly.
   *
   * @see
   * @ref GlossPeriodicConstraints "Glossary entry on periodic boundary conditions"
   * for further information.
   */
  template<typename DH>
  void
  make_periodicity_constraints
  (const DH                 &dof_handler,
   const types::boundary_id b_id,
   const int                direction,
   dealii::ConstraintMatrix &constraint_matrix,
   const ComponentMask      &component_mask = ComponentMask());

  /**
   * Take a vector of values which live on cells (e.g. an error per cell) and
   * distribute it to the dofs in such a way that a finite element field
   * results, which can then be further processed, e.g. for output. You should
   * note that the resulting field will not be continuous at hanging nodes.
   * This can, however, easily be arranged by calling the appropriate @p
   * distribute function of a ConstraintMatrix object created for this
   * DoFHandler object, after the vector has been fully assembled.
   *
   * It is assumed that the number of elements in @p cell_data equals the
   * number of active cells and that the number of elements in @p dof_data
   * equals <tt>dof_handler.n_dofs()</tt>.
   *
   * Note that the input vector may be a vector of any data type as long as it
   * is convertible to @p double.  The output vector, being a data vector on a
   * DoF handler, always consists of elements of type @p double.
   *
   * In case the finite element used by this DoFHandler consists of more than
   * one component, you need to specify which component in the output vector
   * should be used to store the finite element field in; the default is zero
   * (no other value is allowed if the finite element consists only of one
   * component). All other components of the vector remain untouched, i.e.
   * their contents are not changed.
   *
   * This function cannot be used if the finite element in use has shape
   * functions that are non-zero in more than one vector component (in deal.II
   * speak: they are non-primitive).
   */
  template <class DH, typename Number>
  void
  distribute_cell_to_dof_vector (const DH              &dof_handler,
                                 const Vector<Number>  &cell_data,
                                 Vector<double>        &dof_data,
                                 const unsigned int     component = 0);

  /**
   * @}
   */

  /**
   * @name Identifying subsets of degrees of freedom with particular
   * properties
   * @{
   */

  /**
   * Extract the indices of the degrees of freedom belonging to certain vector
   * components of a vector-valued finite element. The @p component_mask
   * defines which components or blocks of an FESystem are to be extracted
   * from the DoFHandler @p dof. The entries in the output array @p
   * selected_dofs corresponding to degrees of freedom belonging to these
   * components are then flagged @p true, while all others are set to @p
   * false.
   *
   * The size of @p component_mask must be compatible with the number of
   * components in the FiniteElement used by @p dof. The size of @p
   * selected_dofs must equal DoFHandler::n_dofs(). Previous contents of this
   * array are overwritten.
   *
   * If the finite element under consideration is not primitive, i.e., some or
   * all of its shape functions are non-zero in more than one vector component
   * (which holds, for example, for FE_Nedelec or FE_RaviartThomas elements),
   * then shape functions cannot be associated with a single vector component.
   * In this case, if <em>one</em> shape vector component of this element is
   * flagged in @p component_mask (see
   * @ref GlossComponentMask),
   * then this is equivalent to selecting <em>all</em> vector components
   * corresponding to this non-primitive base element.
   *
   * @note If the @p blocks argument is true,
   */
  template <int dim, int spacedim>
  void
  extract_dofs (const DoFHandler<dim,spacedim>   &dof_handler,
                const ComponentMask &component_mask,
                std::vector<bool>       &selected_dofs);

  /**
   * The same function as above, but for a hp::DoFHandler.
   */
  template <int dim, int spacedim>
  void
  extract_dofs (const hp::DoFHandler<dim,spacedim>   &dof_handler,
                const ComponentMask     &component_mask,
                std::vector<bool>       &selected_dofs);

  /**
   * This function is the equivalent to the DoFTools::extract_dofs() functions
   * above except that the selection of which degrees of freedom to extract is
   * not done based on components (see
   * @ref GlossComponent)
   * but instead based on whether they are part of a particular block (see
   * @ref GlossBlock).
   * Consequently, the second argument is not a ComponentMask but a BlockMask
   * object.
   *
   * @param dof_handler The DoFHandler object from which to extract degrees of
   * freedom
   * @param block_mask The block mask that describes which blocks to consider
   * (see
   * @ref GlossBlockMask)
   * @param selected_dofs A vector of length DoFHandler::n_dofs() in which
   * those entries are true that correspond to the selected blocks.
   */
  template <int dim, int spacedim>
  void
  extract_dofs (const DoFHandler<dim,spacedim>   &dof_handler,
                const BlockMask &block_mask,
                std::vector<bool>       &selected_dofs);

  /**
   * The same function as above, but for a hp::DoFHandler.
   */
  template <int dim, int spacedim>
  void
  extract_dofs (const hp::DoFHandler<dim,spacedim>   &dof_handler,
                const BlockMask        &block_mask,
                std::vector<bool>       &selected_dofs);

  /**
   * Do the same thing as the corresponding extract_dofs() function for one
   * level of a multi-grid DoF numbering.
   */
  template <class DH>
  void
  extract_level_dofs (const unsigned int       level,
                      const DH &dof,
                      const ComponentMask     &component_mask,
                      std::vector<bool>       &selected_dofs);

  /**
   * Do the same thing as the corresponding extract_dofs() function for one
   * level of a multi-grid DoF numbering.
   */
  template <class DH>
  void
  extract_level_dofs (const unsigned int       level,
                      const DH &dof,
                      const BlockMask     &component_mask,
                      std::vector<bool>       &selected_dofs);

  /**
   * Extract all degrees of freedom which are at the boundary and belong to
   * specified components of the solution. The function returns its results in
   * the last non-default-valued parameter which contains @p true if a degree
   * of freedom is at the boundary and belongs to one of the selected
   * components, and @p false otherwise. The function is used in step-15.
   *
   * By specifying the @p boundary_id variable, you can select which boundary
   * indicators the faces have to have on which the degrees of freedom are
   * located that shall be extracted. If it is an empty list, then all
   * boundary indicators are accepted.
   *
   * The size of @p component_mask (see
   * @ref GlossComponentMask)
   * shall equal the number of components in the finite element used by @p
   * dof. The size of @p selected_dofs shall equal
   * <tt>dof_handler.n_dofs()</tt>. Previous contents of this array or
   * overwritten.
   *
   * Using the usual convention, if a shape function is non-zero in more than
   * one component (i.e. it is non-primitive), then the element in the
   * component mask is used that corresponds to the first non-zero components.
   * Elements in the mask corresponding to later components are ignored.
   *
   * @note This function will not work for DoFHandler objects that are built
   * on a parallel::distributed::Triangulation object. The reasons is that the
   * output argument @p selected_dofs has to have a length equal to <i>all</i>
   * global degrees of freedom. Consequently, this does not scale to very
   * large problems. If you need the functionality of this function for
   * parallel triangulations, then you need to use the other
   * DoFTools::extract_boundary_dofs function.
   *
   * @param dof_handler The object that describes which degrees of freedom
   * live on which cell
   * @param component_mask A mask denoting the vector components of the finite
   * element that should be considered (see also
   * @ref GlossComponentMask).
   * @param selected_dofs The IndexSet object that is returned and that will
   * contain the indices of degrees of freedom that are located on the
   * boundary (and correspond to the selected vector components and boundary
   * indicators, depending on the values of the @p component_mask and @p
   * boundary_ids arguments).
   * @param boundary_ids If empty, this function extracts the indices of the
   * degrees of freedom for all parts of the boundary. If it is a non- empty
   * list, then the function only considers boundary faces with the boundary
   * indicators listed in this argument.
   *
   * @see
   * @ref GlossBoundaryIndicator "Glossary entry on boundary indicators"
   */
  template <class DH>
  void
  extract_boundary_dofs (const DH                   &dof_handler,
                         const ComponentMask        &component_mask,
                         std::vector<bool>          &selected_dofs,
                         const std::set<types::boundary_id> &boundary_ids = std::set<types::boundary_id>());

  /**
   * This function does the same as the previous one but it returns its result
   * as an IndexSet rather than a std::vector@<bool@>. Thus, it can also be
   * called for DoFHandler objects that are defined on
   * parallel::distributed::Triangulation objects.
   *
   * @note If the DoFHandler object is indeed defined on a
   * parallel::distributed::Triangulation, then the @p selected_dofs index set
   * will contain only those degrees of freedom on the boundary that belong to
   * the locally relevant set (see
   * @ref GlossLocallyRelevantDof "locally relevant DoFs").
   *
   * @param dof_handler The object that describes which degrees of freedom
   * live on which cell
   * @param component_mask A mask denoting the vector components of the finite
   * element that should be considered (see also
   * @ref GlossComponentMask).
   * @param selected_dofs The IndexSet object that is returned and that will
   * contain the indices of degrees of freedom that are located on the
   * boundary (and correspond to the selected vector components and boundary
   * indicators, depending on the values of the @p component_mask and @p
   * boundary_ids arguments).
   * @param boundary_ids If empty, this function extracts the indices of the
   * degrees of freedom for all parts of the boundary. If it is a non- empty
   * list, then the function only considers boundary faces with the boundary
   * indicators listed in this argument.
   *
   * @see
   * @ref GlossBoundaryIndicator "Glossary entry on boundary indicators"
   */
  template <class DH>
  void
  extract_boundary_dofs (const DH                   &dof_handler,
                         const ComponentMask        &component_mask,
                         IndexSet                   &selected_dofs,
                         const std::set<types::boundary_id> &boundary_ids = std::set<types::boundary_id>());

  /**
   * This function is similar to the extract_boundary_dofs() function but it
   * extracts those degrees of freedom whose shape functions are nonzero on at
   * least part of the selected boundary. For continuous elements, this is
   * exactly the set of shape functions whose degrees of freedom are defined
   * on boundary faces. On the other hand, if the finite element in used is a
   * discontinuous element, all degrees of freedom are defined in the inside
   * of cells and consequently none would be boundary degrees of freedom.
   * Several of those would have shape functions that are nonzero on the
   * boundary, however. This function therefore extracts all those for which
   * the FiniteElement::has_support_on_face function says that it is nonzero
   * on any face on one of the selected boundary parts.
   *
   * @see
   * @ref GlossBoundaryIndicator "Glossary entry on boundary indicators"
   */
  template <class DH>
  void
  extract_dofs_with_support_on_boundary (const DH               &dof_handler,
                                         const ComponentMask    &component_mask,
                                         std::vector<bool>      &selected_dofs,
                                         const std::set<types::boundary_id> &boundary_ids = std::set<types::boundary_id>());

  /**
   * Extract a vector that represents the constant modes of the DoFHandler for
   * the components chosen by <tt>component_mask</tt> (see
   * @ref GlossComponentMask).
   * The constant modes on a discretization are the null space of a Laplace
   * operator on the selected components with Neumann boundary conditions
   * applied. The null space is a necessary ingredient for obtaining a good
   * AMG preconditioner when using the class
   * TrilinosWrappers::PreconditionAMG.  Since the ML AMG package only works
   * on algebraic properties of the respective matrix, it has no chance to
   * detect whether the matrix comes from a scalar or a vector valued problem.
   * However, a near null space supplies exactly the needed information about
   * the components placement of vector components within the matrix. The null
   * space (or rather, the constant modes) is provided by the finite element
   * underlying the given DoFHandler and for most elements, the null space
   * will consist of as many vectors as there are true arguments in
   * <tt>component_mask</tt> (see
   * @ref GlossComponentMask),
   * each of which will be one in one vector component and zero in all others.
   * However, the representation of the constant function for e.g. FE_DGP is
   * different (the first component on each element one, all other components
   * zero), and some scalar elements may even have two constant modes
   * (FE_Q_DG0). Therefore, we store this object in a vector of vectors, where
   * the outer vector contains the collection of the actual constant modes on
   * the DoFHandler. Each inner vector has as many components as there are
   * (locally owned) degrees of freedom in the selected components. Note that
   * any matrix associated with this null space must have been constructed
   * using the same <tt>component_mask</tt> argument, since the numbering of
   * DoFs is done relative to the selected dofs, not to all dofs.
   *
   * The main reason for this program is the use of the null space with the
   * AMG preconditioner.
   */
  template <class DH>
  void
  extract_constant_modes (const DH                        &dof_handler,
                          const ComponentMask             &component_mask,
                          std::vector<std::vector<bool> > &constant_modes);

  /**
   * @}
   */
  /**
   * @name Hanging nodes
   * @{
   */

  /**
   * Select all dofs that will be constrained by interface constraints, i.e.
   * all hanging nodes.
   *
   * The size of @p selected_dofs shall equal <tt>dof_handler.n_dofs()</tt>.
   * Previous contents of this array or overwritten.
   */
  template <int dim, int spacedim>
  void
  extract_hanging_node_dofs (const DoFHandler<dim,spacedim> &dof_handler,
                             std::vector<bool>              &selected_dofs);
  //@}

  /**
   * @name Parallelization and domain decomposition
   * @{
   */
  /**
   * Flag all those degrees of freedom which are on cells with the given
   * subdomain id. Note that DoFs on faces can belong to cells with differing
   * subdomain ids, so the sets of flagged degrees of freedom are not mutually
   * exclusive for different subdomain ids.
   *
   * If you want to get a unique association of degree of freedom with
   * subdomains, use the @p get_subdomain_association function.
   */
  template <class DH>
  void
  extract_subdomain_dofs (const DH           &dof_handler,
                          const types::subdomain_id subdomain_id,
                          std::vector<bool>  &selected_dofs);


  /**
   * Extract the set of global DoF indices that are owned by the current
   * processor. For regular DoFHandler objects, this set is the complete set
   * with all DoF indices. In either case, it equals what
   * DoFHandler::locally_owned_dofs() returns.
   */
  template <class DH>
  void
  extract_locally_owned_dofs (const DH &dof_handler,
                              IndexSet &dof_set);


  /**
   * Extract the set of global DoF indices that are active on the current
   * DoFHandler. For regular DoFHandlers, these are all DoF indices, but for
   * DoFHandler objects built on parallel::distributed::Triangulation this set
   * is a superset of DoFHandler::locally_owned_dofs() and contains all DoF
   * indices that live on all locally owned cells (including on the interface
   * to ghost cells). However, it does not contain the DoF indices that are
   * exclusively defined on ghost or artificial cells (see
   * @ref GlossArtificialCell "the glossary").
   *
   * The degrees of freedom identified by this function equal those obtained
   * from the dof_indices_with_subdomain_association() function when called
   * with the locally owned subdomain id.
   */
  template <class DH>
  void
  extract_locally_active_dofs (const DH &dof_handler,
                               IndexSet &dof_set);

  /**
   * Extract the set of global DoF indices that are active on the current
   * DoFHandler. For regular DoFHandlers, these are all DoF indices, but for
   * DoFHandler objects built on parallel::distributed::Triangulation this set
   * is the union of DoFHandler::locally_owned_dofs() and the DoF indices on
   * all ghost cells. In essence, it is the DoF indices on all cells that are
   * not artificial (see
   * @ref GlossArtificialCell "the glossary").
   */
  template <class DH>
  void
  extract_locally_relevant_dofs (const DH &dof_handler,
                                 IndexSet &dof_set);

  /**
<<<<<<< HEAD
   * Same as extract_locally_relevant_dofs() but for multigrid DoFs
   * for the given @p level.
   */
  template <class DH>
  void
  extract_locally_relevant_mg_dofs (const DH &dof_handler,
                                 IndexSet &dof_set,
                                 unsigned int level);
=======
   *
   * For each processor, determine the set of locally owned degrees of freedom as an IndexSet.
   * This function then returns a vector of index sets, where the vector has size equal to the
   * number of MPI processes that participate in the DoF handler object.
   *
   * The function can be used for objects of type dealii::Triangulation or parallel::shared::Triangulation.
   * It will not work for objects of type parallel::distributed::Triangulation since for such triangulations
   * we do not have information about all cells of the triangulation available locally,
   * and consequently can not say anything definitive about the degrees of freedom active on other
   * processors' locally owned cells.
   *
   * @author Denis Davydov, 2015
   */
  template <class DH>
  std::vector<IndexSet>
  locally_owned_dofs_per_subdomain (const DH   &dof_handler);

  /**
   *
   * For each processor, determine the set of locally relevant degrees of freedom as an IndexSet.
   * This function then returns a vector of index sets, where the vector has size equal to the
   * number of MPI processes that participate in the DoF handler object.
   *
   * The function can be used for objects of type dealii::Triangulation or parallel::shared::Triangulation.
   * It will not work for objects of type parallel::distributed::Triangulation since for such triangulations
   * we do not have information about all cells of the triangulation available locally,
   * and consequently can not say anything definitive about the degrees of freedom active on other
   * processors' locally owned cells.
   *
   * @author Jean-Paul Pelteret, 2015
   */
  template <class DH>
  std::vector<IndexSet>
  locally_relevant_dofs_per_subdomain (const DH   &dof_handler);
>>>>>>> b3e84942

  /**
   * For each DoF, return in the output array to which subdomain (as given by
   * the <tt>cell->subdomain_id()</tt> function) it belongs. The output array
   * is supposed to have the right size already when calling this function.
   *
   * Note that degrees of freedom associated with faces, edges, and vertices
   * may be associated with multiple subdomains if they are sitting on
   * partition boundaries. In these cases, we put them into one of the
   * associated partitions in an undefined way. This may sometimes lead to
   * different numbers of degrees of freedom in partitions, even if the number
   * of cells is perfectly equidistributed. While this is regrettable, it is
   * not a problem in practice since the number of degrees of freedom on
   * partition boundaries is asymptotically vanishing as we refine the mesh as
   * long as the number of partitions is kept constant.
   *
   * This function returns the association of each DoF with one subdomain. If
   * you are looking for the association of each @em cell with a subdomain,
   * either query the <tt>cell->subdomain_id()</tt> function, or use the
   * <tt>GridTools::get_subdomain_association</tt> function.
   *
   * Note that this function is of questionable use for DoFHandler objects
   * built on parallel::distributed::Triangulation since in that case
   * ownership of individual degrees of freedom by MPI processes is controlled
   * by the DoF handler object, not based on some geometric algorithm in
   * conjunction with subdomain id. In particular, the degrees of freedom
   * identified by the functions in this namespace as associated with a
   * subdomain are not the same the DoFHandler class identifies as those it
   * owns.
   */
  template <class DH>
  void
  get_subdomain_association (const DH                  &dof_handler,
                             std::vector<types::subdomain_id> &subdomain);

  /**
   * Count how many degrees of freedom are uniquely associated with the given
   * @p subdomain index.
   *
   * Note that there may be rare cases where cells with the given @p subdomain
   * index exist, but none of its degrees of freedom are actually associated
   * with it. In that case, the returned value will be zero.
   *
   * This function will generate an exception if there are no cells with the
   * given @p subdomain index.
   *
   * This function returns the number of DoFs associated with one subdomain.
   * If you are looking for the association of @em cells with this subdomain,
   * use the <tt>GridTools::count_cells_with_subdomain_association</tt>
   * function.
   *
   * Note that this function is of questionable use for DoFHandler objects
   * built on parallel::distributed::Triangulation since in that case
   * ownership of individual degrees of freedom by MPI processes is controlled
   * by the DoF handler object, not based on some geometric algorithm in
   * conjunction with subdomain id. In particular, the degrees of freedom
   * identified by the functions in this namespace as associated with a
   * subdomain are not the same the DoFHandler class identifies as those it
   * owns.
   */
  template <class DH>
  unsigned int
  count_dofs_with_subdomain_association (const DH           &dof_handler,
                                         const types::subdomain_id subdomain);

  /**
   * Count how many degrees of freedom are uniquely associated with the given
   * @p subdomain index.
   *
   * This function does what the previous one does except that it splits the
   * result among the vector components of the finite element in use by the
   * DoFHandler object. The last argument (which must have a length equal to
   * the number of vector components) will therefore store how many degrees of
   * freedom of each vector component are associated with the given subdomain.
   *
   * Note that this function is of questionable use for DoFHandler objects
   * built on parallel::distributed::Triangulation since in that case
   * ownership of individual degrees of freedom by MPI processes is controlled
   * by the DoF handler object, not based on some geometric algorithm in
   * conjunction with subdomain id. In particular, the degrees of freedom
   * identified by the functions in this namespace as associated with a
   * subdomain are not the same the DoFHandler class identifies as those it
   * owns.
   */
  template <class DH>
  void
  count_dofs_with_subdomain_association (const DH           &dof_handler,
                                         const types::subdomain_id subdomain,
                                         std::vector<unsigned int> &n_dofs_on_subdomain);

  /**
   * Return a set of indices that denotes the degrees of freedom that live on
   * the given subdomain, i.e. that are on cells owned by the current
   * processor. Note that this includes the ones that this subdomain "owns"
   * (i.e. the ones for which get_subdomain_association() returns a value
   * equal to the subdomain given here and that are selected by the
   * extract_locally_owned() function) but also all of those that sit on the
   * boundary between the given subdomain and other subdomain. In essence,
   * degrees of freedom that sit on boundaries between subdomain will be in
   * the index sets returned by this function for more than one subdomain.
   *
   * Note that this function is of questionable use for DoFHandler objects
   * built on parallel::distributed::Triangulation since in that case
   * ownership of individual degrees of freedom by MPI processes is controlled
   * by the DoF handler object, not based on some geometric algorithm in
   * conjunction with subdomain id. In particular, the degrees of freedom
   * identified by the functions in this namespace as associated with a
   * subdomain are not the same the DoFHandler class identifies as those it
   * owns.
   */
  template <class DH>
  IndexSet
  dof_indices_with_subdomain_association (const DH           &dof_handler,
                                          const types::subdomain_id subdomain);
  // @}
  /**
   * @name DoF indices on patches of cells
   *
   * Create structures containing a large set of degrees of freedom for small
   * patches of cells. The resulting objects can be used in RelaxationBlockSOR
   * and related classes to implement Schwarz preconditioners and smoothers,
   * where the subdomains consist of small numbers of cells only.
   */
  //@{
  /**
   * Create an incidence matrix that for every cell on a given level of a
   * multilevel DoFHandler flags which degrees of freedom are associated with
   * the corresponding cell. This data structure is a matrix with as many rows
   * as there are cells on a given level, as many columns as there are degrees
   * of freedom on this level, and entries that are either true or false. This
   * data structure is conveniently represented by a SparsityPattern object.
   *
   * @note The ordering of rows (cells) follows the ordering of the standard
   * cell iterators.
   */
  template <class DH, class Sparsity>
  void make_cell_patches(Sparsity &block_list,
                         const DH &dof_handler,
                         const unsigned int level,
                         const std::vector<bool> &selected_dofs = std::vector<bool>(),
                         types::global_dof_index offset = 0);

  /**
   * Create an incidence matrix that for every vertex on a given level of a
   * multilevel DoFHandler flags which degrees of freedom are associated with
   * the adjacent cells. This data structure is a matrix with as many rows as
   * there are vertices on a given level, as many columns as there are degrees
   * of freedom on this level, and entries that are either true or false. This
   * data structure is conveniently represented by a SparsityPattern object.
   * The sparsity pattern may be empty when entering this function and will be
   * reinitialized to the correct size.
   *
   * The function has some boolean arguments (listed below) controlling
   * details of the generated patches. The default settings are those for
   * Arnold-Falk-Winther type smoothers for divergence and curl conforming
   * finite elements with essential boundary conditions. Other applications
   * are possible, in particular changing <tt>boundary_patches</tt> for non-
   * essential boundary conditions.
   *
   * @arg <tt>block_list</tt>: the SparsityPattern into which the patches will
   * be stored.
   *
   * @arg <tt>dof_handler</tt>: The multilevel dof handler providing the
   * topology operated on.
   *
   * @arg <tt>interior_dofs_only</tt>: for each patch of cells around a
   * vertex, collect only the interior degrees of freedom of the patch and
   * disregard those on the boundary of the patch. This is for instance the
   * setting for smoothers of Arnold-Falk-Winther type.
   *
   * @arg <tt>boundary_patches</tt>: include patches around vertices at the
   * boundary of the domain. If not, only patches around interior vertices
   * will be generated.
   *
   * @arg <tt>level_boundary_patches</tt>: same for refinement edges towards
   * coarser cells.
   *
   * @arg <tt>single_cell_patches</tt>: if not true, patches containing a
   * single cell are eliminated.
   */
  template <class DH>
  void make_vertex_patches(SparsityPattern &block_list,
                           const DH &dof_handler,
                           const unsigned int level,
                           const bool interior_dofs_only,
                           const bool boundary_patches = false,
                           const bool level_boundary_patches = false,
                           const bool single_cell_patches = false);

  /**
   * Create an incidence matrix that for every cell on a given level of a
   * multilevel DoFHandler flags which degrees of freedom are associated with
   * children of this cell. This data structure is conveniently represented by
   * a SparsityPattern object.
   *
   * The function thus creates a sparsity pattern which in each row (with rows
   * corresponding to the cells on this level) lists the degrees of freedom
   * associated to the cells that are the children of this cell. The DoF
   * indices used here are level dof indices of a multilevel hierarchy, i.e.,
   * they may be associated with children that are not themselves active. The
   * sparsity pattern may be empty when entering this function and will be
   * reinitialized to the correct size.
   *
   * The function has some boolean arguments (listed below) controlling
   * details of the generated patches. The default settings are those for
   * Arnold-Falk-Winther type smoothers for divergence and curl conforming
   * finite elements with essential boundary conditions. Other applications
   * are possible, in particular changing <tt>boundary_dofs</tt> for non-
   * essential boundary conditions.
   *
   * @arg <tt>block_list</tt>: the SparsityPattern into which the patches will
   * be stored.
   *
   * @arg <tt>dof_handler</tt>: The multilevel dof handler providing the
   * topology operated on.
   *
   * @arg <tt>interior_dofs_only</tt>: for each patch of cells around a
   * vertex, collect only the interior degrees of freedom of the patch and
   * disregard those on the boundary of the patch. This is for instance the
   * setting for smoothers of Arnold-Falk-Winther type.
   *
   * @arg <tt>boundary_dofs</tt>: include degrees of freedom, which would have
   * excluded by <tt>interior_dofs_only</tt>, but are lying on the boundary of
   * the domain, and thus need smoothing. This parameter has no effect if
   * <tt>interior_dofs_only</tt> is false.
   */
  template <class DH>
  void make_child_patches(SparsityPattern &block_list,
                          const DH &dof_handler,
                          const unsigned int level,
                          const bool interior_dofs_only,
                          const bool boundary_dofs = false);

  /**
   * Create a block list with only a single patch, which in turn contains all
   * degrees of freedom on the given level.
   *
   * This function is mostly a closure on level 0 for functions like
   * make_child_patches() and make_vertex_patches(), which may produce an
   * empty patch list.
   *
   * @arg <tt>block_list</tt>: the SparsityPattern into which the patches will
   * be stored.
   *
   * @arg <tt>dof_handler</tt>: The multilevel dof handler providing the
   * topology operated on.
   *
   * @arg <tt>level</tt> The grid level used for building the list.
   *
   * @arg <tt>interior_dofs_only</tt>: if true, exclude degrees of freedom on
   * the boundary of the domain.
   */
  template <class DH>
  void make_single_patch(SparsityPattern &block_list,
                         const DH &dof_handler,
                         const unsigned int level,
                         const bool interior_dofs_only = false);

  /**
   * @}
   */
  /**
   * @name Counting degrees of freedom and related functions
   * @{
   */

  /**
   * Count how many degrees of freedom out of the total number belong to each
   * component. If the number of components the finite element has is one
   * (i.e. you only have one scalar variable), then the number in this
   * component obviously equals the total number of degrees of freedom.
   * Otherwise, the sum of the DoFs in all the components needs to equal the
   * total number.
   *
   * However, the last statement does not hold true if the finite element is
   * not primitive, i.e. some or all of its shape functions are non-zero in
   * more than one vector component. This applies, for example, to the Nedelec
   * or Raviart-Thomas elements. In this case, a degree of freedom is counted
   * in each component in which it is non-zero, so that the sum mentioned
   * above is greater than the total number of degrees of freedom.
   *
   * This behavior can be switched off by the optional parameter
   * <tt>vector_valued_once</tt>. If this is <tt>true</tt>, the number of
   * components of a nonprimitive vector valued element is collected only in
   * the first component. All other components will have a count of zero.
   *
   * The additional optional argument @p target_component allows for a re-
   * sorting and grouping of components. To this end, it contains for each
   * component the component number it shall be counted as. Having the same
   * number entered several times sums up several components as the same. One
   * of the applications of this argument is when you want to form block
   * matrices and vectors, but want to pack several components into the same
   * block (for example, when you have @p dim velocities and one pressure, to
   * put all velocities into one block, and the pressure into another).
   *
   * The result is returned in @p dofs_per_component. Note that the size of @p
   * dofs_per_component needs to be enough to hold all the indices specified
   * in @p target_component. If this is not the case, an assertion is thrown.
   * The indices not targeted by target_components are left untouched.
   */
  template <class DH>
  void
  count_dofs_per_component (const DH      &dof_handler,
                            std::vector<types::global_dof_index> &dofs_per_component,
                            const bool vector_valued_once = false,
                            std::vector<unsigned int>  target_component
                            = std::vector<unsigned int>());

  /**
   * Count the degrees of freedom in each block. This function is similar to
   * count_dofs_per_component(), with the difference that the counting is done
   * by blocks. See
   * @ref GlossBlock "blocks"
   * in the glossary for details. Again the vectors are assumed to have the
   * correct size before calling this function. If this is not the case, an
   * assertion is thrown.
   *
   * This function is used in the step-22, step-31, and step-32 tutorial
   * programs.
   *
   * @pre The dofs_per_block variable has as many components as the finite
   * element used by the dof_handler argument has blocks, or alternatively as
   * many blocks as are enumerated in the target_blocks argument if given.
   */
  template <class DH>
  void
  count_dofs_per_block (const DH &dof,
                        std::vector<types::global_dof_index> &dofs_per_block,
                        const std::vector<unsigned int>  &target_block
                        = std::vector<unsigned int>());

  /**
   * For each active cell of a DoFHandler or hp::DoFHandler, extract the
   * active finite element index and fill the vector given as second argument.
   * This vector is assumed to have as many entries as there are active cells.
   *
   * For non-hp DoFHandler objects given as first argument, the returned
   * vector will consist of only zeros, indicating that all cells use the same
   * finite element. For a hp::DoFHandler, the values may be different,
   * though.
   */
  template <class DH>
  void
  get_active_fe_indices (const DH                  &dof_handler,
                         std::vector<unsigned int> &active_fe_indices);

  /**
   * Count how many degrees of freedom live on a set of cells (i.e., a patch)
   * described by the argument.
   *
   * Patches are often used in defining error estimators that require the
   * solution of a local problem on the patch surrounding each of the cells of
   * the mesh. You can get a list of cells that form the patch around a given
   * cell using GridTools::get_patch_around_cell(). This function is then
   * useful in setting up the size of the linear system used to solve the
   * local problem on the patch around a cell. The function
   * DoFTools::get_dofs_on_patch() will then help to make the connection
   * between global degrees of freedom and the local ones.
   *
   * @tparam Container A type that is either DoFHandler or hp::DoFHandler. In
   * C++, the compiler can not determine the type of <code>DH</code> from the
   * function call. You need to specify it as an explicit template argument
   * following the function name.
   * @param patch A collection of cells within an object of type DH
   * @return The number of degrees of freedom associated with the cells of
   * this patch.
   *
   * @note In the context of a parallel distributed computation, it only makes
   * sense to call this function on patches around locally owned cells. This
   * is because the neighbors of locally owned cells are either locally owned
   * themselves, or ghost cells. For both, we know that these are in fact the
   * real cells of the complete, parallel triangulation. We can also query the
   * degrees of freedom on these. In other words, this function can only work
   * if all cells in the patch are either locally owned or ghost cells.
   *
   * @author Arezou Ghesmati, Wolfgang Bangerth, 2014
   */
  template <class DH>
  unsigned int
  count_dofs_on_patch (const std::vector<typename DH::active_cell_iterator> &patch);

  /**
   * Return the set of degrees of freedom that live on a set of cells (i.e., a
   * patch) described by the argument.
   *
   * Patches are often used in defining error estimators that require the
   * solution of a local problem on the patch surrounding each of the cells of
   * the mesh. You can get a list of cells that form the patch around a given
   * cell using GridTools::get_patch_around_cell(). While
   * DoFTools::count_dofs_on_patch() can be used to determine the size of
   * these local problems, so that one can assemble the local system and then
   * solve it, it is still necessary to provide a mapping between the global
   * indices of the degrees of freedom that live on the patch and a local
   * enumeration. This function provides such a local enumeration by returning
   * the set of degrees of freedom that live on the patch.
   *
   * Since this set is returned in the form of a std::vector, one can also
   * think of it as a mapping
   * @code
   *   i -> global_dof_index
   * @endcode
   * where <code>i</code> is an index into the returned vector (i.e., a the
   * <i>local</i> index of a degree of freedom on the patch) and
   * <code>global_dof_index</code> is the global index of a degree of freedom
   * located on the patch. The array returned has size equal to
   * DoFTools::count_dofs_on_patch().
   *
   * @note The array returned is sorted by global DoF index. Consequently, if
   * one considers the index into this array a local DoF index, then the local
   * system that results retains the block structure of the global system.
   *
   * @tparam Container A type that is either DoFHandler or hp::DoFHandler. In
   * C++, the compiler can not determine the type of <code>DH</code> from the
   * function call. You need to specify it as an explicit template argument
   * following the function name.
   * @param patch A collection of cells within an object of type DH
   * @return A list of those global degrees of freedom located on the patch,
   * as defined above.
   *
   * @note In the context of a parallel distributed computation, it only makes
   * sense to call this function on patches around locally owned cells. This
   * is because the neighbors of locally owned cells are either locally owned
   * themselves, or ghost cells. For both, we know that these are in fact the
   * real cells of the complete, parallel triangulation. We can also query the
   * degrees of freedom on these. In other words, this function can only work
   * if all cells in the patch are either locally owned or ghost cells.
   *
   * @author Arezou Ghesmati, Wolfgang Bangerth, 2014
   */
  template <class DH>
  std::vector<types::global_dof_index>
  get_dofs_on_patch (const std::vector<typename DH::active_cell_iterator> &patch);

  /**
   * @}
   */

  /**
   * Create a mapping from degree of freedom indices to the index of that
   * degree of freedom on the boundary. After this operation,
   * <tt>mapping[dof]</tt> gives the index of the degree of freedom with
   * global number @p dof in the list of degrees of freedom on the boundary.
   * If the degree of freedom requested is not on the boundary, the value of
   * <tt>mapping[dof]</tt> is @p invalid_dof_index. This function is mainly
   * used when setting up matrices and vectors on the boundary from the trial
   * functions, which have global numbers, while the matrices and vectors use
   * numbers of the trial functions local to the boundary.
   *
   * Prior content of @p mapping is deleted.
   */
  template <class DH>
  void
  map_dof_to_boundary_indices (const DH                   &dof_handler,
                               std::vector<types::global_dof_index>  &mapping);

  /**
   * Same as the previous function, except that only those parts of the
   * boundary are considered for which the boundary indicator is listed in the
   * second argument.
   *
   * See the general doc of this class for more information.
   *
   * @see
   * @ref GlossBoundaryIndicator "Glossary entry on boundary indicators"
   */
  template <class DH>
  void
  map_dof_to_boundary_indices (const DH                      &dof_handler,
                               const std::set<types::boundary_id> &boundary_ids,
                               std::vector<types::global_dof_index>     &mapping);

  /**
   * Return a list of support points (see this
   * @ref GlossSupport "glossary entry")
   * for all the degrees of freedom handled by this DoF handler object. This
   * function, of course, only works if the finite element object used by the
   * DoF handler object actually provides support points, i.e. no edge
   * elements or the like. Otherwise, an exception is thrown.
   *
   * @pre The given array must have a length of as many elements as there are
   * degrees of freedom.
   *
   * @note The precondition to this function that the output argument needs to
   * have size equal to the total number of degrees of freedom makes this
   * function unsuitable for the case that the given DoFHandler object derives
   * from a parallel::distributed::Triangulation object.  Consequently, this
   * function will produce an error if called with such a DoFHandler.
   */
  template <int dim, int spacedim>
  void
  map_dofs_to_support_points (const Mapping<dim,spacedim>       &mapping,
                              const DoFHandler<dim,spacedim>    &dof_handler,
                              std::vector<Point<spacedim> >     &support_points);

  /**
   * Same as the previous function but for the hp case.
   */

  template <int dim, int spacedim>
  void
  map_dofs_to_support_points (const dealii::hp::MappingCollection<dim,spacedim>   &mapping,
                              const hp::DoFHandler<dim,spacedim>    &dof_handler,
                              std::vector<Point<spacedim> > &support_points);

  /**
   * This function is a version of the above map_dofs_to_support_points
   * function that doesn't simply return a vector of support points (see this
   * @ref GlossSupport "glossary entry")
   * with one entry for each global degree of freedom, but instead a map that
   * maps from the DoFs index to its location. The point of this function is
   * that it is also usable in cases where the DoFHandler is based on a
   * parallel::distributed::Triangulation object. In such cases, each
   * processor will not be able to determine the support point location of all
   * DoFs, and worse no processor may be able to hold a vector that would
   * contain the locations of all DoFs even if they were known. As a
   * consequence, this function constructs a map from those DoFs for which we
   * can know the locations (namely, those DoFs that are locally relevant (see
   * @ref GlossLocallyRelevantDof "locally relevant DoFs")
   * to their locations.
   *
   * For non-distributed triangulations, the map returned as @p support_points
   * is of course dense, i.e., every DoF is to be found in it.
   *
   * @param mapping The mapping from the reference cell to the real cell on
   * which DoFs are defined.
   * @param dof_handler The object that describes which DoF indices live on
   * which cell of the triangulation.
   * @param support_points A map that for every locally relevant DoF index
   * contains the corresponding location in real space coordinates. Previous
   * content of this object is deleted in this function.
   */
  template <int dim, int spacedim>
  void
  map_dofs_to_support_points (const Mapping<dim,spacedim>       &mapping,
                              const DoFHandler<dim,spacedim>    &dof_handler,
                              std::map<types::global_dof_index, Point<spacedim> >     &support_points);

  /**
   * Same as the previous function but for the hp case.
   */
  template <int dim, int spacedim>
  void
  map_dofs_to_support_points (const dealii::hp::MappingCollection<dim,spacedim>   &mapping,
                              const hp::DoFHandler<dim,spacedim>    &dof_handler,
                              std::map<types::global_dof_index, Point<spacedim> > &support_points);


  /**
   * This is the opposite function to the one above. It generates a map where
   * the keys are the support points of the degrees of freedom, while the
   * values are the DoF indices. For a definition of support points, see this
   * @ref GlossSupport "glossary entry".
   *
   * Since there is no natural order in the space of points (except for the 1d
   * case), you have to provide a map with an explicitly specified comparator
   * object. This function is therefore templatized on the comparator object.
   * Previous content of the map object is deleted in this function.
   *
   * Just as with the function above, it is assumed that the finite element in
   * use here actually supports the notion of support points of all its
   * components.
   */
  template <class DH, class Comp>
  void
  map_support_points_to_dofs (const Mapping<DH::dimension, DH::space_dimension> &mapping,
                              const DH                                          &dof_handler,
                              std::map<Point<DH::space_dimension>, types::global_dof_index, Comp> &point_to_index_map);

  /**
   * Map a coupling table from the user friendly organization by components to
   * the organization by blocks. Specializations of this function for
   * DoFHandler and hp::DoFHandler are required due to the different results
   * of their finite element access.
   *
   * The return vector will be initialized to the correct length inside this
   * function.
   */
  template <int dim, int spacedim>
  void
  convert_couplings_to_blocks (const hp::DoFHandler<dim,spacedim> &dof_handler,
                               const Table<2, Coupling> &table_by_component,
                               std::vector<Table<2,Coupling> > &tables_by_block);

  /**
   * Make a constraint matrix for the constraints that result from zero
   * boundary values on the given boundary indicator.
   *
   * This function constrains all degrees of freedom on the given part of the
   * boundary.
   *
   * A variant of this function with different arguments is used in step-36.
   *
   * @param dof The DoFHandler to work on.
   * @param boundary_id The indicator of that part of the boundary for which
   * constraints should be computed. If this number equals
   * numbers::invalid_boundary_id then all boundaries of the domain will be
   * treated.
   * @param zero_boundary_constraints The constraint object into which the
   * constraints will be written. The new constraints due to zero boundary
   * values will simply be added, preserving any other constraints previously
   * present. However, this will only work if the previous content of that
   * object consists of constraints on degrees of freedom that are not located
   * on the boundary treated here. If there are previously existing
   * constraints for degrees of freedom located on the boundary, then this
   * would constitute a conflict. See the
   * @ref constraints
   * module for handling the case where there are conflicting constraints on
   * individual degrees of freedom.
   * @param component_mask An optional component mask that restricts the
   * functionality of this function to a subset of an FESystem. For non-
   * @ref GlossPrimitive "primitive"
   * shape functions, any degree of freedom is affected that belongs to a
   * shape function where at least one of its nonzero components is affected
   * by the component mask (see
   * @ref GlossComponentMask).
   * If this argument is omitted, all components of the finite element with
   * degrees of freedom at the boundary will be considered.
   *
   * @ingroup constraints
   *
   * @see
   * @ref GlossBoundaryIndicator "Glossary entry on boundary indicators"
   */
  template <int dim, int spacedim, template <int, int> class DH>
  void
  make_zero_boundary_constraints (const DH<dim,spacedim> &dof,
                                  const types::boundary_id boundary_id,
                                  ConstraintMatrix       &zero_boundary_constraints,
                                  const ComponentMask    &component_mask = ComponentMask());

  /**
   * Do the same as the previous function, except do it for all parts of the
   * boundary, not just those with a particular boundary indicator. This
   * function is then equivalent to calling the previous one with
   * numbers::invalid_boundary_id as second argument.
   *
   * This function is used in step-36, for example.
   *
   * @ingroup constraints
   */
  template <int dim, int spacedim, template <int, int> class DH>
  void
  make_zero_boundary_constraints (const DH<dim,spacedim> &dof,
                                  ConstraintMatrix       &zero_boundary_constraints,
                                  const ComponentMask    &component_mask = ComponentMask());


  /**
   * Map a coupling table from the user friendly organization by components to
   * the organization by blocks. Specializations of this function for
   * DoFHandler and hp::DoFHandler are required due to the different results
   * of their finite element access.
   *
   * The return vector will be initialized to the correct length inside this
   * function.
   */
  template <int dim, int spacedim>
  void
  convert_couplings_to_blocks (const DoFHandler<dim,spacedim> &dof_handler,
                               const Table<2, Coupling> &table_by_component,
                               std::vector<Table<2,Coupling> > &tables_by_block);

  /**
   * Given a finite element and a table how the vector components of it couple
   * with each other, compute and return a table that describes how the
   * individual shape functions couple with each other.
   */
  template <int dim, int spacedim>
  Table<2,Coupling>
  dof_couplings_from_component_couplings (const FiniteElement<dim,spacedim> &fe,
                                          const Table<2,Coupling> &component_couplings);

  /**
   * Same function as above for a collection of finite elements, returning a
   * collection of tables.
   *
   * The function currently treats DoFTools::Couplings::nonzero the same as
   * DoFTools::Couplings::always .
   */
  template <int dim, int spacedim>
  std::vector<Table<2,Coupling> >
  dof_couplings_from_component_couplings (const hp::FECollection<dim,spacedim> &fe,
                                          const Table<2,Coupling> &component_couplings);
  /**
   * @todo Write description
   *
   * @ingroup Exceptions
   */
  DeclException0 (ExcFiniteElementsDontMatch);
  /**
   * @todo Write description
   *
   * @ingroup Exceptions
   */
  DeclException0 (ExcGridNotCoarser);
  /**
   * @todo Write description
   *
   * Exception
   * @ingroup Exceptions
   */
  DeclException0 (ExcGridsDontMatch);
  /**
   * The ::DoFHandler or hp::DoFHandler was not initialized with a finite
   * element. Please call DoFHandler::distribute_dofs() etc. first.
   *
   * @ingroup Exceptions
   */
  DeclException0 (ExcNoFESelected);
  /**
   * @todo Write description
   *
   * @ingroup Exceptions
   */
  DeclException0 (ExcInvalidBoundaryIndicator);
}



/* ------------------------- inline functions -------------- */

#ifndef DOXYGEN

namespace DoFTools
{
  /**
   * Operator computing the maximum coupling out of two.
   *
   * @relates DoFTools
   */
  inline
  Coupling operator |= (Coupling &c1,
                        const Coupling c2)
  {
    if (c2 == always)
      c1 = always;
    else if (c1 != always && c2 == nonzero)
      return c1 = nonzero;
    return c1;
  }


  /**
   * Operator computing the maximum coupling out of two.
   *
   * @relates DoFTools
   */
  inline
  Coupling operator | (const Coupling c1,
                       const Coupling c2)
  {
    if (c1 == always || c2 == always)
      return always;
    if (c1 == nonzero || c2 == nonzero)
      return nonzero;
    return none;
  }


// ---------------------- inline and template functions --------------------

  template <int dim, int spacedim>
  inline
  unsigned int
  max_dofs_per_cell (const DoFHandler<dim,spacedim> &dh)
  {
    return dh.get_fe().dofs_per_cell;
  }


  template <int dim, int spacedim>
  inline
  unsigned int
  max_dofs_per_face (const DoFHandler<dim,spacedim> &dh)
  {
    return dh.get_fe().dofs_per_face;
  }


  template <int dim, int spacedim>
  inline
  unsigned int
  max_dofs_per_vertex (const DoFHandler<dim,spacedim> &dh)
  {
    return dh.get_fe().dofs_per_vertex;
  }


  template <int dim, int spacedim>
  inline
  unsigned int
  n_components (const DoFHandler<dim,spacedim> &dh)
  {
    return dh.get_fe().n_components();
  }



  template <int dim, int spacedim>
  inline
  bool
  fe_is_primitive (const DoFHandler<dim,spacedim> &dh)
  {
    return dh.get_fe().is_primitive();
  }


  template <int dim, int spacedim>
  inline
  unsigned int
  max_dofs_per_cell (const hp::DoFHandler<dim,spacedim> &dh)
  {
    return dh.get_fe().max_dofs_per_cell ();
  }


  template <int dim, int spacedim>
  inline
  unsigned int
  max_dofs_per_face (const hp::DoFHandler<dim,spacedim> &dh)
  {
    return dh.get_fe().max_dofs_per_face ();
  }


  template <int dim, int spacedim>
  inline
  unsigned int
  max_dofs_per_vertex (const hp::DoFHandler<dim,spacedim> &dh)
  {
    return dh.get_fe().max_dofs_per_vertex ();
  }


  template <int dim, int spacedim>
  inline
  unsigned int
  n_components (const hp::DoFHandler<dim,spacedim> &dh)
  {
    return dh.get_fe()[0].n_components();
  }


  template <int dim, int spacedim>
  inline
  bool
  fe_is_primitive (const hp::DoFHandler<dim,spacedim> &dh)
  {
    return dh.get_fe()[0].is_primitive();
  }


  template <class DH, class Comp>
  void
  map_support_points_to_dofs (
    const Mapping<DH::dimension,DH::space_dimension>         &mapping,
    const DH                                                 &dof_handler,
    std::map<Point<DH::space_dimension>, types::global_dof_index, Comp> &point_to_index_map)
  {
    // let the checking of arguments be
    // done by the function first
    // called
    std::vector<Point<DH::space_dimension> > support_points (dof_handler.n_dofs());
    map_dofs_to_support_points (mapping, dof_handler, support_points);
    // now copy over the results of the
    // previous function into the
    // output arg
    point_to_index_map.clear ();
    for (types::global_dof_index i=0; i<dof_handler.n_dofs(); ++i)
      point_to_index_map[support_points[i]] = i;
  }
}

#endif

DEAL_II_NAMESPACE_CLOSE

#endif<|MERGE_RESOLUTION|>--- conflicted
+++ resolved
@@ -1417,16 +1417,6 @@
                                  IndexSet &dof_set);
 
   /**
-<<<<<<< HEAD
-   * Same as extract_locally_relevant_dofs() but for multigrid DoFs
-   * for the given @p level.
-   */
-  template <class DH>
-  void
-  extract_locally_relevant_mg_dofs (const DH &dof_handler,
-                                 IndexSet &dof_set,
-                                 unsigned int level);
-=======
    *
    * For each processor, determine the set of locally owned degrees of freedom as an IndexSet.
    * This function then returns a vector of index sets, where the vector has size equal to the
@@ -1461,7 +1451,18 @@
   template <class DH>
   std::vector<IndexSet>
   locally_relevant_dofs_per_subdomain (const DH   &dof_handler);
->>>>>>> b3e84942
+
+
+  /**
+   * Same as extract_locally_relevant_dofs() but for multigrid DoFs
+   * for the given @p level.
+   */
+  template <class DH>
+  void
+  extract_locally_relevant_mg_dofs (const DH &dof_handler,
+                                    IndexSet &dof_set,
+                                    unsigned int level);
+
 
   /**
    * For each DoF, return in the output array to which subdomain (as given by
