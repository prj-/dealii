--- conflicted
+++ resolved
@@ -508,11 +508,7 @@
     struct Norm2
     {
       RealType
-<<<<<<< HEAD
-      operator() (const Number *&X, const Number *&, const RealType &) const
-=======
       operator() (const Number  *&X, const Number  * &, const RealType &) const
->>>>>>> 1be30fd8
       {
         return numbers::NumberTraits<Number>::abs_square(*X++);
       }
@@ -522,11 +518,7 @@
     struct Norm1
     {
       RealType
-<<<<<<< HEAD
-      operator() (const Number *&X, const Number *&, const RealType &) const
-=======
       operator() (const Number  *&X, const Number  * &, const RealType &) const
->>>>>>> 1be30fd8
       {
         return numbers::NumberTraits<Number>::abs(*X++);
       }
@@ -536,11 +528,7 @@
     struct NormP
     {
       RealType
-<<<<<<< HEAD
-      operator() (const Number *&X, const Number *&, const RealType &p) const
-=======
       operator() (const Number  *&X, const Number  * &, const RealType &p) const
->>>>>>> 1be30fd8
       {
         return std::pow(numbers::NumberTraits<Number>::abs(*X++), p);
       }
@@ -550,11 +538,7 @@
     struct MeanValue
     {
       Number
-<<<<<<< HEAD
-      operator() (const Number *&X, const Number *&, const Number &) const
-=======
       operator() (const Number  *&X, const Number  * &, const Number &) const
->>>>>>> 1be30fd8
       {
         return *X++;
       }
